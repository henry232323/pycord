"""
MIT License

Copyright (c) 2017 verixx / king1600

Permission is hereby granted, free of charge, to any person obtaining a copy
of this software and associated documentation files (the "Software"), to deal
in the Software without restriction, including without limitation the rights
to use, copy, modify, merge, publish, distribute, sublicense, and/or sell
copies of the Software, and to permit persons to whom the Software is
furnished to do so, subject to the following conditions:

The above copyright notice and this permission notice shall be included in all
copies or substantial portions of the Software.

THE SOFTWARE IS PROVIDED "AS IS", WITHOUT WARRANTY OF ANY KIND, EXPRESS OR
IMPLIED, INCLUDING BUT NOT LIMITED TO THE WARRANTIES OF MERCHANTABILITY,
FITNESS FOR A PARTICULAR PURPOSE AND NONINFRINGEMENT. IN NO EVENT SHALL THE
AUTHORS OR COPYRIGHT HOLDERS BE LIABLE FOR ANY CLAIM, DAMAGES OR OTHER
LIABILITY, WHETHER IN AN ACTION OF CONTRACT, TORT OR OTHERWISE, ARISING FROM,
OUT OF OR IN CONNECTION WITH THE SOFTWARE OR THE USE OR OTHER DEALINGS IN THE
SOFTWARE.
"""


from ..models.core import Snowflake, Serializable
from ..models.channel import GUILD_CHANNELS
from ..models.embed import Embed
from ..utils import parse_time


class Message(Snowflake, Serializable):
    __slots__ = ("guild", "content", "tts", "channel", "author"
                 "mention_everyone", "mentions", "mention_roles",
                 "attachments", "embeds", "channel_id", "timestamp",
                 "edited_timestamp", "pinned", "nonce", "webhook_id",
                 "type")

    def __init__(self, client, data=None):
        self.client = client
        self.id = int(data['id'])
        self.channel_id = int(data['channel_id'], 0)
        self.channel = self.client.channels.get(self.channel_id)
        author_id = int(data['author']['id'])
        self.author = self.client.users.get(author_id)
<<<<<<< HEAD
        self.guild = self.channel.guild
        wh_id = data.get("webhook_id")
        if wh_id is not None:
            self.webhook_id = wh_id
        self.type = data.get("type", 0)
        self.from_dict(data)

    def from_dict(self, data):
=======
        self.guild = self.channel.guild if self.channel.type in GUILD_CHANNELS else None
>>>>>>> 77ac9df0
        self.content = data['content']
        self.timestamp = parse_time(data['timestamp'])
        self.edited_timestamp = parse_time(data.get('edited_timestamp'))
        self.tts = data.get("tts", False)
        self.mention_everyone = data["mention_everyone"]
        self.mentions = [self.client.users.get(id["id"]) for id in data["mentions"]]
        if self.guild:
            self.mention_roles = [self.guild._roles[id] for id in data["mention_roles"]]
        else:
            self.mention_roles = None
        self.attachments = data["attachments"]
        self.embeds = [Embed.from_dict(embed) for embed in data["embeds"]]
        self.reactions = data.get("reactions", ())
        self.nonce = data.get("nonce", 0)
        self.pinned = data["pinned"]

        
    def reply(self, content: str=None, **kwargs):
        kwargs['content'] = str(content)
        return self.client.api.send_message(self.channel, **kwargs)

    def delete(self):
        return self.client.api.delete_message(self.channel, self)



<|MERGE_RESOLUTION|>--- conflicted
+++ resolved
@@ -43,8 +43,7 @@
         self.channel = self.client.channels.get(self.channel_id)
         author_id = int(data['author']['id'])
         self.author = self.client.users.get(author_id)
-<<<<<<< HEAD
-        self.guild = self.channel.guild
+        self.guild = self.channel.guild if self.channel.type in GUILD_CHANNELS else None
         wh_id = data.get("webhook_id")
         if wh_id is not None:
             self.webhook_id = wh_id
@@ -52,9 +51,6 @@
         self.from_dict(data)
 
     def from_dict(self, data):
-=======
-        self.guild = self.channel.guild if self.channel.type in GUILD_CHANNELS else None
->>>>>>> 77ac9df0
         self.content = data['content']
         self.timestamp = parse_time(data['timestamp'])
         self.edited_timestamp = parse_time(data.get('edited_timestamp'))
